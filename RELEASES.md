--- conflicted
+++ resolved
@@ -1,76 +1,71 @@
-# Release Notes
-
-## Version 0.6
-
-<<<<<<< HEAD
-### Documentation
-
-- fixed several typos (`@striezel`)
-- improved the documentation for `Pool::replenish`
-
-### Usability
-
-- removed the required `new` method from the `Pool` trait: this method was overly restrictive, and prevented the construction of more complex pools with custom initialization parameters
-  - `LifePool::new` and `ManaPool::new` methods have been added to the premade pools: do similarly for your own `Pool` types
-- the `Pool::ZERO` associated constant has been renamed to the clearer `Pool::MIN`.
-  - the `MaxPoolLessThanZero` error type has been renamed to `MaxPoolLessThanMin` to match.
-- the `Pool` trait has been split in two, with the regeneration-specific mechanics handled in `RegeneratingPool`, to make the construction of non-regenerating pools much more intuitive
-- added the `Pool::is_empty` and `Pool::is_full` helper methods to the `Pool` trait
-- added `Add`, `Sub`, `AddAssign` and `SubAssign` implementations to the premade `Life` and `Mana` types and their corresponding pools
-- added the `Display` trait to `Life`, `Mana`, `LifePool` and `ManaPool`
-=======
-### Usability
-
-- removed the useless `AbilityPlugin::server()` plugin creation method
->>>>>>> 4d5b5c67
-
-## Version 0.5
-
-### Dependencies
-
-- now supports Bevy 0.11
-
-## Version 0.4
-
-### Dependencies
-
-- now supports Bevy 0.10
-
-### Usability
-
-- the premade `LifePool` and `ManaPool` types now implement the `Resource` trait.
-- the premade `Life` and `Mana` types now implement `Mul<T> for f32`, allowing you to have commutative multiplication
-
-## Version 0.3
-
-### Dependencies
-
-- now supports Bevy 0.9
-
-## Version 0.2
-
-### Enhancements
-
-- You can now store and check resource pools (like life, mana or energy) with the `Pool` trait!
-  - All of the corresponding ability methods and `AbilityState` have been changed to account for this.
-  - Pools have a zero value, a max and a regeneration rate, and are used to track the resource pools of specific actors.  
-  - The `Pool` trait has a `Quantity` associated type: this might be used to track the amount stored in a `Pool`, the amount of damage dealt, the life regeneration rate or the mana cost of each ability.
-  - For example, you can add `PoolBundle<Mana>` to your entity to track both the `ManaPool` and the `AbilityCosts<A, ManaPool>`.
-  - We've included a `LifePool` and `ManaPool` type to get you started; feel free to copy-and-paste to adapt them to your needs.
-
-### Usability
-
-- All methods and functions that returned a bool now return a `Result<(), CannotUseAbility>` which explains why an action failed.
-- the `trigger_action` and `action_ready` functions were renamed to `trigger_ability` and `ability_ready`
-
-## Version 0.1
-
-### Enhancements
-
-- You can now store `Cooldowns` and `ActionCharges` on a per-action basis.
-  - These new components are now included in the `InputManagerBundle`.
-  - Like always, you can choose to use them as a resource instead.
-  - Set cooldowns for actions using `CooldownState::set(action, cooldown)` or `CooldownState::new`.
-  - Use `Actionlike::ready` with `Actionlike::trigger` as part of your action evaluation!
-  - Cooldowns advance whenever `CooldownState::tick` is called (this will happen automatically if you add the plugin).
-  - The exact strategy for how charges work for each action can be controlled by the `ReplenishStrategy` and `CooldownStrategy` enums.
+# Release Notes
+
+## Version 0.6
+
+### Documentation
+
+- fixed several typos (`@striezel`)
+- improved the documentation for `Pool::replenish`
+
+### Usability
+
+- removed the required `new` method from the `Pool` trait: this method was overly restrictive, and prevented the construction of more complex pools with custom initialization parameters
+  - `LifePool::new` and `ManaPool::new` methods have been added to the premade pools: do similarly for your own `Pool` types
+- the `Pool::ZERO` associated constant has been renamed to the clearer `Pool::MIN`.
+  - the `MaxPoolLessThanZero` error type has been renamed to `MaxPoolLessThanMin` to match.
+- the `Pool` trait has been split in two, with the regeneration-specific mechanics handled in `RegeneratingPool`, to make the construction of non-regenerating pools much more intuitive
+- added the `Pool::is_empty` and `Pool::is_full` helper methods to the `Pool` trait
+- added `Add`, `Sub`, `AddAssign` and `SubAssign` implementations to the premade `Life` and `Mana` types and their corresponding pools
+- added the `Display` trait to `Life`, `Mana`, `LifePool` and `ManaPool`
+- removed the useless `AbilityPlugin::server()` plugin creation method
+
+## Version 0.5
+
+### Dependencies
+
+- now supports Bevy 0.11
+
+## Version 0.4
+
+### Dependencies
+
+- now supports Bevy 0.10
+
+### Usability
+
+- the premade `LifePool` and `ManaPool` types now implement the `Resource` trait.
+- the premade `Life` and `Mana` types now implement `Mul<T> for f32`, allowing you to have commutative multiplication
+
+## Version 0.3
+
+### Dependencies
+
+- now supports Bevy 0.9
+
+## Version 0.2
+
+### Enhancements
+
+- You can now store and check resource pools (like life, mana or energy) with the `Pool` trait!
+  - All of the corresponding ability methods and `AbilityState` have been changed to account for this.
+  - Pools have a zero value, a max and a regeneration rate, and are used to track the resource pools of specific actors.  
+  - The `Pool` trait has a `Quantity` associated type: this might be used to track the amount stored in a `Pool`, the amount of damage dealt, the life regeneration rate or the mana cost of each ability.
+  - For example, you can add `PoolBundle<Mana>` to your entity to track both the `ManaPool` and the `AbilityCosts<A, ManaPool>`.
+  - We've included a `LifePool` and `ManaPool` type to get you started; feel free to copy-and-paste to adapt them to your needs.
+
+### Usability
+
+- All methods and functions that returned a bool now return a `Result<(), CannotUseAbility>` which explains why an action failed.
+- the `trigger_action` and `action_ready` functions were renamed to `trigger_ability` and `ability_ready`
+
+## Version 0.1
+
+### Enhancements
+
+- You can now store `Cooldowns` and `ActionCharges` on a per-action basis.
+  - These new components are now included in the `InputManagerBundle`.
+  - Like always, you can choose to use them as a resource instead.
+  - Set cooldowns for actions using `CooldownState::set(action, cooldown)` or `CooldownState::new`.
+  - Use `Actionlike::ready` with `Actionlike::trigger` as part of your action evaluation!
+  - Cooldowns advance whenever `CooldownState::tick` is called (this will happen automatically if you add the plugin).
+  - The exact strategy for how charges work for each action can be controlled by the `ReplenishStrategy` and `CooldownStrategy` enums.